from typing import List, Union

import streamlit as st
import ujson
from config import settings
from httpx import Client


def fetch_from_backend(client: Client, selected_source: str) -> None:
    """Fetches number from backend from specified source.
    Requires for response to be in format {"number": ...}.
    Shows it in streamlit

    Args:
        client (Client): httpx client with specified base url
        selected_source (str): source to fetch from
    Returns:
        None
    """
    result = client.get(f"/api/random/{selected_source}")
    if result.status_code == 200:
        result_json: dict = ujson.loads(result.text)
<<<<<<< HEAD
        if not isinstance(result_json, dict) or "random_number" not in result_json.keys():
=======
        if (
            not isinstance(result_json, dict)
            or "random_number" not in result_json.keys()
        ):
            print(result_json)
>>>>>>> d7264dfc
            st.write("Error: Invalid JSON from the server")
        else:
            st.write(result_json["random_number"])
    else:
        st.write(f"Error: status code {result.status_code}")


def get_sources(client: Client) -> Union[List[str], None]:
    """Gets sources from backend.
    Requires for response to be in format {"sources": [...]}.


    Args:
        client (httpx.Client): Client with specified base url
    Returns:
        None: if error is found, None is returned
        list[str]: list of sources
    """
    sources_json = ujson.loads(client.get("/api/random/sources").text)
    if not isinstance(sources_json, dict):
        return None
    if "sources" not in sources_json.keys():
        return None
    return list(sources_json["sources"])


def random_generator(client: Client) -> None:
    """Streamlit app.

    Args:
        client (httpx.Client): Client with specified base url
    Returns:
        None
    """

    sources = get_sources(client)

    if sources is not None:
        source: str = st.selectbox("Select source to generate a random number", sources)

        st.button(
            "Generate a random number",
            on_click=lambda: fetch_from_backend(client, source),
        )
    else:
        st.write("Error: Failed fetching sources from the server")


if __name__ == "__main__":
    st.title("Random Generator")
    http_client: Client = Client(base_url=settings.backend_url, timeout=3)
    random_generator(http_client)<|MERGE_RESOLUTION|>--- conflicted
+++ resolved
@@ -20,15 +20,12 @@
     result = client.get(f"/api/random/{selected_source}")
     if result.status_code == 200:
         result_json: dict = ujson.loads(result.text)
-<<<<<<< HEAD
-        if not isinstance(result_json, dict) or "random_number" not in result_json.keys():
-=======
+
         if (
             not isinstance(result_json, dict)
             or "random_number" not in result_json.keys()
         ):
             print(result_json)
->>>>>>> d7264dfc
             st.write("Error: Invalid JSON from the server")
         else:
             st.write(result_json["random_number"])
