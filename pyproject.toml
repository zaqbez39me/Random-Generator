--- conflicted
+++ resolved
@@ -25,10 +25,7 @@
 httptools = "^0.6.0"
 loguru = "^0.7.0"
 streamlit = "^1.33.0"
-<<<<<<< HEAD
-=======
 requests = "^2.31.0"
->>>>>>> bafbb729
 
 
 [tool.poetry.dev-dependencies]
